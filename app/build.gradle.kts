/*
 * Copyright © 2014-2020 The Android Password Store Authors. All Rights Reserved.
 * SPDX-License-Identifier: GPL-3.0-only
 */
import java.util.Properties
import com.android.build.gradle.internal.api.BaseVariantOutputImpl

plugins {
    kotlin("android")
}

val keystorePropertiesFile = rootProject.file("keystore.properties")

fun isSnapshot(): Boolean {
    return System.getenv("GITHUB_WORKFLOW") != null && System.getenv("SNAPSHOT") != null
}

android {
    if (isSnapshot()) {
        applicationVariants.all {
            outputs.all {
                (this as BaseVariantOutputImpl).outputFileName = "aps-${flavorName}_$versionName.apk"
            }
        }
    }

    adbOptions.installOptions("--user 0")

    buildFeatures.viewBinding = true

    defaultConfig {
        applicationId = "dev.msfjarvis.aps"
<<<<<<< HEAD
        versionCode = 11121
        versionName = "1.12.0-SNAPSHOT"
=======
        versionCode = 11130
        versionName = "1.11.3"
>>>>>>> 7b4792d1
    }

    lintOptions {
        isAbortOnError = true
        isCheckReleaseBuilds = false
        disable("MissingTranslation", "PluralsCandidate")
    }

    packagingOptions {
        exclude("**/*.version")
        exclude("**/*.txt")
        exclude("**/*.kotlin_module")
        exclude("**/plugin.properties")
    }

    buildTypes {
        named("release") {
            isMinifyEnabled = true
            setProguardFiles(listOf("proguard-android-optimize.txt", "proguard-rules.pro"))
            buildConfigField("boolean", "ENABLE_DEBUG_FEATURES", if (isSnapshot()) "true" else "false")
        }
        named("debug") {
            applicationIdSuffix = ".debug"
            versionNameSuffix = "-debug"
            isMinifyEnabled = false
            buildConfigField("boolean", "ENABLE_DEBUG_FEATURES", "true")
        }
    }

    if (keystorePropertiesFile.exists()) {
        val keystoreProperties = Properties()
        keystoreProperties.load(keystorePropertiesFile.inputStream())
        signingConfigs {
            register("release") {
                keyAlias = keystoreProperties["keyAlias"] as String
                keyPassword = keystoreProperties["keyPassword"] as String
                storeFile = rootProject.file(keystoreProperties["storeFile"] as String)
                storePassword = keystoreProperties["storePassword"] as String
            }
        }
        listOf("release", "debug").map {
            buildTypes.getByName(it).signingConfig = signingConfigs.getByName(it)
        }
    }

    flavorDimensions("free")
    productFlavors {
        create("free") {
        }
        create("nonFree") {
        }
    }
}

dependencies {
    compileOnly(Dependencies.AndroidX.annotation)
    implementation(Dependencies.AndroidX.activity_ktx)
    implementation(Dependencies.AndroidX.autofill)
    implementation(Dependencies.AndroidX.appcompat)
    implementation(Dependencies.AndroidX.biometric)
    implementation(Dependencies.AndroidX.constraint_layout)
    implementation(Dependencies.AndroidX.core_ktx)
    implementation(Dependencies.AndroidX.documentfile)
    implementation(Dependencies.AndroidX.fragment_ktx)
    implementation(Dependencies.AndroidX.lifecycle_common)
    implementation(Dependencies.AndroidX.lifecycle_livedata_ktx)
    implementation(Dependencies.AndroidX.lifecycle_viewmodel_ktx)
    implementation(Dependencies.AndroidX.material)
    implementation(Dependencies.AndroidX.preference)
    implementation(Dependencies.AndroidX.recycler_view)
    implementation(Dependencies.AndroidX.recycler_view_selection)
    implementation(Dependencies.AndroidX.security)
    implementation(Dependencies.AndroidX.swiperefreshlayout)

    implementation(Dependencies.Kotlin.Coroutines.android)
    implementation(Dependencies.Kotlin.Coroutines.core)

    implementation(Dependencies.FirstParty.openpgp_ktx)
    implementation(Dependencies.FirstParty.zxing_android_embedded)

    implementation(Dependencies.ThirdParty.commons_codec)
    implementation(Dependencies.ThirdParty.fastscroll)
    implementation(Dependencies.ThirdParty.jgit) {
        exclude(group = "org.apache.httpcomponents", module = "httpclient")
    }
    implementation(Dependencies.ThirdParty.jsch)
    implementation(Dependencies.ThirdParty.sshj)
    implementation(Dependencies.ThirdParty.bouncycastle)
    implementation(Dependencies.ThirdParty.plumber)
    implementation(Dependencies.ThirdParty.ssh_auth)
    implementation(Dependencies.ThirdParty.timber)
    implementation(Dependencies.ThirdParty.timberkt)

    if (isSnapshot()) {
        implementation(Dependencies.ThirdParty.leakcanary)
        implementation(Dependencies.ThirdParty.whatthestack)
    } else {
        debugImplementation(Dependencies.ThirdParty.leakcanary)
        debugImplementation(Dependencies.ThirdParty.whatthestack)
    }

    "nonFreeImplementation"(Dependencies.NonFree.google_play_auth_api_phone)

    // Testing-only dependencies
    androidTestImplementation(Dependencies.Testing.junit)
    androidTestImplementation(Dependencies.Testing.kotlin_test_junit)
    androidTestImplementation(Dependencies.Testing.AndroidX.runner)
    androidTestImplementation(Dependencies.Testing.AndroidX.rules)
    androidTestImplementation(Dependencies.Testing.AndroidX.junit)
    androidTestImplementation(Dependencies.Testing.AndroidX.espresso_core)
    androidTestImplementation(Dependencies.Testing.AndroidX.espresso_intents)

    testImplementation(Dependencies.Testing.junit)
    testImplementation(Dependencies.Testing.kotlin_test_junit)
}<|MERGE_RESOLUTION|>--- conflicted
+++ resolved
@@ -30,13 +30,8 @@
 
     defaultConfig {
         applicationId = "dev.msfjarvis.aps"
-<<<<<<< HEAD
-        versionCode = 11121
+        versionCode = 11131
         versionName = "1.12.0-SNAPSHOT"
-=======
-        versionCode = 11130
-        versionName = "1.11.3"
->>>>>>> 7b4792d1
     }
 
     lintOptions {
