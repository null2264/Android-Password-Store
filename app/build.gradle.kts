--- conflicted
+++ resolved
@@ -31,13 +31,8 @@
 
     defaultConfig {
         applicationId = "dev.msfjarvis.aps"
-<<<<<<< HEAD
-        versionCode = 11201
+        versionCode = 11211
         versionName = "1.13.0-SNAPSHOT"
-=======
-        versionCode = 11210
-        versionName = "1.12.1"
->>>>>>> 38fc3c74
     }
 
     lintOptions {
